*.code-workspace
**/__pycache__
<<<<<<< HEAD
*.mo
=======
.venv/
>>>>>>> 1e392c7f
<|MERGE_RESOLUTION|>--- conflicted
+++ resolved
@@ -1,7 +1,4 @@
 *.code-workspace
 **/__pycache__
-<<<<<<< HEAD
 *.mo
-=======
-.venv/
->>>>>>> 1e392c7f
+.venv/
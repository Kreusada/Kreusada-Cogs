{
	"author": ["Kreusada"],
	"description": "Search different websites for text queries without the API.",
    	"install_msg": "Thanks for installing, have fun. Use `[p]help SearchEngine`!",
	"short": "Search Websites",
<<<<<<< HEAD
	"tags": ["Google", "Search", "Internet", "Pinterest"],
=======
	"tags": [
		"Google",
    		"search",
    		"internet",
    		"pinterest"
	],
>>>>>>> 1e392c7f
	"type": "COG",
	"end_user_data_statement": "This cog does not persistently store data or metadata about users."
}<|MERGE_RESOLUTION|>--- conflicted
+++ resolved
@@ -3,16 +3,7 @@
 	"description": "Search different websites for text queries without the API.",
     	"install_msg": "Thanks for installing, have fun. Use `[p]help SearchEngine`!",
 	"short": "Search Websites",
-<<<<<<< HEAD
 	"tags": ["Google", "Search", "Internet", "Pinterest"],
-=======
-	"tags": [
-		"Google",
-    		"search",
-    		"internet",
-    		"pinterest"
-	],
->>>>>>> 1e392c7f
 	"type": "COG",
 	"end_user_data_statement": "This cog does not persistently store data or metadata about users."
 }
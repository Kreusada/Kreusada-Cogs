from redbot.core import commands, checks, Config
from redbot.core.utils import menus
import asyncio
import discord
import random
import logging
from .mdtembed import Embed
from .crystal import FEATUREDS, BCB

log = logging.getLogger(name="red.demaratus.mcoc")


class Mcoc(commands.Cog):
    """Fun Games and Tools for Marvel Contest of Champions."""

    __version__ = "1.0.1"

    def __init__(self, bot):
        self.bot = bot
        self.config = Config.get_conf(
            self, identifier=153607829, force_registration=True
        )
        self.config.register_user(
            roster={
                "5": {},
                "4": {},
                "3": {}
            }
        )

    @commands.group()
    async def mcoc(self, ctx):
        """Base MCOC Command"""

    @mcoc.command(name="server", aliases=["ss", ])
    async def supportserver(self, ctx):
        """Support Server invite link."""
        await ctx.send("https://discord.gg/JmCFyq7")

    @mcoc.command()
    async def version(self, ctx):
        """Version of the mcoc cog"""
        embed = Embed.create(
            self, ctx, title="MCOC Version",
            description="Current version: {}".format(self.__version__)
        )
        await ctx.send(embed=embed)

    @commands.command()
    @commands.cooldown(1, 30, commands.BucketType.user)
    async def crystal(self, ctx):
        """Chooses a random champion from MCOC."""
        star = random.choice(['3', '4', '5'])
        key, image = (random.choice(list(FEATUREDS.items())))
        roster = await self.config.user(ctx.author).roster.get_raw()
        await self.roster_logistics(ctx, star, key, roster)
        data = Embed.create(
            self, ctx, title='You got... <:RooCheer:759845378803236886>',
            description="⭐" * int(star)
        )
        data.set_image(url=image)
        await ctx.send(embed=data)

    @commands.command()
    async def roster(self, ctx, star: str = None):
        if await self.bot.is_owner(ctx.author) is False:
            return await ctx.send("This feature is coming soon :eyes:")
        if star is None:
            star = "5"
        try:
            roster: dict = await self.config.user(ctx.author).roster.get_raw(star)
        except KeyError:
            roster: dict = await self.config.user(ctx.author).roster.get_raw("5")
        if len(roster.values()) > 0:
            roster = "\n".join(
                ["{} s{}".format(key, value) for key, value in roster.items()]
            )
            embed = discord.Embed(
                title="Crystal roster", color=ctx.author.color
            )
            embed.add_field(name="{}'s Roster".format(
                ctx.author), value=roster)
        else:
            embed = discord.Embed(
                title="Crystal roster", color=ctx.author.color, description=(
                    "You don't have any {} star champions!\n"
                    "Collect some using `{}crystal`!".format(
                        star, ctx.clean_prefix
                    )
                )
            )
        await ctx.send(embed=embed)

    @commands.group()
    async def battlechip(self, ctx):
        """Opens a battlechip crystal from MCOC."""

    @battlechip.command()
    @commands.cooldown(1, 30, commands.BucketType.user)
    async def basic(self, ctx):
        """Open a basic battlechip crystal."""
        drop_rate = round(random.uniform(0, 100), 2)
        if drop_rate < 0.02:
            link = BCB[0]
            title = "4 Star Punisher"
            description = (
                "This tier has a `0.02%` chance.\nCongratulations!\n"
                "Message Kreusada#0518 with a screenshot to be added to the hall of fame!"
            )
        elif drop_rate < 0.65:
            link = BCB[0]
            title = "3 Star Punisher"
            description = "This tier has a `0.65%` chance.\nCongratulations!"
        elif drop_rate < 0.35:
            link = BCB[1]
            title = "Energy Refill"
            description = "This tier has a `0.35%` chance.\nCongratulations!"
        elif drop_rate < 2:
            link = BCB[2]
            title = "45 Units"
            description = ""
        elif drop_rate < 6:
            link = BCB[2]
            title = "15 Units"
            description = ""
        elif drop_rate < 30:
            link = BCB[3]
            title = "10,000 Gold"
            description = ""
        else:
            link = BCB[3]
            title = "2,500 Gold"
            description = ""
        data = Embed.create(self, ctx, title=title,
                            description=description, image=link)
        await ctx.send(embed=data)

    @battlechip.command()
    async def uncollected(self, ctx):
        """Open an uncollected battlechip crystal."""
        drop_rate = round(random.uniform(0, 100), 2)
        if drop_rate < 0.02:
            link = BCB[0]
            title = "5 Star Punisher"
            description = "This tier has a `0.02%` chance.\nCongratulations!"
        elif drop_rate < 0.65:
            link = BCB[0]
            title = "4 Star Punisher"
            description = "This tier has a `0.65%` chance.\nCongratulations!"
        elif drop_rate < 0.35:
            link = BCB[1]
            title = "Five Energy Refills"
            description = "This tier has a `0.35%` chance.\nCongratulations!"
        elif drop_rate < 2:
            link = BCB[2]
            title = "225 Units"
            description = ""
        elif drop_rate < 6:
            link = BCB[2]
            title = "75 Units"
            description = ""
        elif drop_rate < 30:
            link = BCB[3]
            title = "50,000 Gold"
            description = ""
        elif drop_rate < 45:
            link = BCB[3]
            title = "25,000 Gold"
            description = ""
        else:
            link = BCB[3]
            title = "10,000 Gold"
            description = ""
        data = Embed.create(
            self, ctx,
            title="You got {}!".format(title), description="{}".format(description),
            image=link
        )
        await ctx.send(embed=data)

    async def roster_logistics(self, ctx: commands.Context, star: str, champion: str, roster: dict) -> None:
        intstar = int(star)
        if intstar <= 0 or intstar > 6:
            intstar = 6
            star = "6"
        if intstar == 1 or intstar == 2:
            sigs = 1
        elif intstar == 3:
            sigs = 8
        else:
            sigs = 20
        try:
            roster[star][champion] += sigs  # Test
        except KeyError:
            roster[star][champion] = 0
        await self.config.user(ctx.author).roster.set_raw(value=roster)

    @commands.command()
    async def awbadge(self, ctx, tier: str = None, group: int = None):
        if group is not None and group >= 1 and group < 4:
            group_num = group - 1  # This is to make sure that it will work with the urls
        tiers = {
            "master": [
                "https://media.discordapp.net/attachments/401476363707744257/738083791654092940/47EFB6D4D1380ABD2C40D2C7B0533A29245F7955.png",
                "https://media.discordapp.net/attachments/401476363707744257/738083791113027654/650E29ADB8C5C382FF5A358113B2C02B8EADA415.png",
                "https://media.discordapp.net/attachments/401476363707744257/738083791440052294/08BA0A081A9D56E35E60E3FD61FAB7ED9A10CD00.png"
            ],
            "platinum": [
                "https://media.discordapp.net/attachments/401476363707744257/738083790718631937/E78E2BAF9B0C9BA6C7FE45BE726FFB0B0B0CACFD.png",
                "https://media.discordapp.net/attachments/401476363707744257/738083790362116116/487EA26A1BA0F2C2848E7C87F10430BD218C2178.png",
                "https://media.discordapp.net/attachments/401476363707744257/738083790559117352/0ED8BD10441C6D086AEB7BBA5271269F46E009D1.png"
            ],
            "gold": [
                "https://media.discordapp.net/attachments/401476363707744257/738083790131298375/76BC21BF523A415866D19814BD8AF4BE16EF30A9.png",
                "https://media.discordapp.net/attachments/401476363707744257/738083998462509096/8CD52FEB7540016B6ABA1EC67B9F1777E3C29878.png",
                "https://media.discordapp.net/attachments/401476363707744257/738084001926873098/3A9A8FDA006D0BE225242AAA5909021CD52BCFB3.png"
            ],
            "silver": [
                "https://media.discordapp.net/attachments/401476363707744257/738084001465499789/4B389D377A94EDA747B38DF640C0B33A3A3F61AE.png",
                "https://media.discordapp.net/attachments/401476363707744257/738084001465499789/4B389D377A94EDA747B38DF640C0B33A3A3F61AE.png",
                "https://media.discordapp.net/attachments/401476363707744257/738083994612006914/5302FA8FA04735224847C8BBF82D1D54C8567B9C.png"
            ],
            "bronze": [
                "https://media.discordapp.net/attachments/401476363707744257/738083995211792404/719AC2C2AB5833D815C899DAF9ADB7CF11819CBA.png",
                "https://media.discordapp.net/attachments/401476363707744257/738083993043337276/E636A90C3F0DFFDAED0176D972AA0C73F3E40FF8.png",
                "https://media.discordapp.net/attachments/401476363707744257/738083997866786876/5B06D509847E0FA1405A50021486C1A5D8C6F9B2.png"
            ],
            "stone": [
                "https://media.discordapp.net/attachments/401476363707744257/738083996054978730/9AC92A2FDC2996C346125296356C664373147F2F.png",
                "https://media.discordapp.net/attachments/401476363707744257/738083993681002586/BF3D13EACC9F44216E754884AA183185761C84CF.png",
                "https://media.discordapp.net/attachments/401476363707744257/738084098857238670/EA938C0B0C2AE3E6DB91514F5F8768C4F033D373.png"
            ]
        }
        tier = tier.lower() if tier is not None else None
        if tier is None or tier not in tiers:
            embed = Embed.create(
                self, ctx, title="Alliance War Badge Tiers",
                description="Please choose one of the tiers below :arrow_down:"
            )
<<<<<<< HEAD
            normal = "\n".join([t.capitalize() for t in tiers.keys()])
            embed.add_field(
                # Unfortunatly I have to do this to make sure that participation gets in the list :/
                name="Badges", value="{}\nParticipation".format(normal)
            )
=======
            normal = "\n".join(tiers)
            embed.add_field(name="Badges", value="{}\nparticipation".format(normal)) # Unfortunatly I have to do this to make sure that participation gets in the list :/
>>>>>>> da9efcbc
            return await ctx.send(embed=embed)
        if tier == "participation":
            embed = Embed.create(
                self, ctx, title="Participation",
                image="https://media.discordapp.net/attachments/401476363707744257/738083790886535228/DA7D39277836A9CF1B39A68D37EAF99999B366C7.png"
            )
            return await ctx.send(embed=embed)
        if group is None:
            embeds = []
            for i in range(3):
                embed = Embed.create(
                    self, ctx,
                    title="{} Badges".format(tier.capitalize()), image=tiers[tier][i]
                )
                embeds.append(embed)
            msg = await ctx.send(embed=embeds[0])
            control = menus.DEFAULT_CONTROLS if len(embeds) > 1 else {
                "\N{CROSS MARK}": menus.close_menu
            }
            asyncio.create_task(menus.menu(ctx, embeds, control, message=msg))
            menus.start_adding_reactions(msg, control.keys())
        else:
            embed = Embed.create(
                self, ctx,
                title="{} Badge".format(tier.capitalize()), description="{} {}".format(tier.capitalize(), group),
                image=tiers[tier][group_num]
            )
            await ctx.send(embed=embed)<|MERGE_RESOLUTION|>--- conflicted
+++ resolved
@@ -237,16 +237,14 @@
                 self, ctx, title="Alliance War Badge Tiers",
                 description="Please choose one of the tiers below :arrow_down:"
             )
-<<<<<<< HEAD
             normal = "\n".join([t.capitalize() for t in tiers.keys()])
             embed.add_field(
                 # Unfortunatly I have to do this to make sure that participation gets in the list :/
                 name="Badges", value="{}\nParticipation".format(normal)
             )
-=======
+
             normal = "\n".join(tiers)
             embed.add_field(name="Badges", value="{}\nparticipation".format(normal)) # Unfortunatly I have to do this to make sure that participation gets in the list :/
->>>>>>> da9efcbc
             return await ctx.send(embed=embed)
         if tier == "participation":
             embed = Embed.create(

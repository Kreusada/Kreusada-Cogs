import random

import discord
from redbot.core import commands
<<<<<<< HEAD
=======
from redbot.core.utils.chat_formatting import spoiler
>>>>>>> f8cf01ac

RIDDLES = [
    {"riddle": "What has keys but can't open locks?", "answer": "A piano"},
    {"riddle": "What runs but never walks, has a mouth but never talks?", "answer": "A river"},
    {"riddle": "What can travel around the world while staying in a corner?", "answer": "A stamp"},
    {"riddle": "What has a head, a tail, is brown, and has no legs?", "answer": "A penny"},
    {
        "riddle": "What comes once in a minute, twice in a moment, but never in a thousand years?",
        "answer": "The letter M",
    },
    {"riddle": "What is full of holes but still holds water?", "answer": "A sponge"},
    {"riddle": "What is always in front of you but can’t be seen?", "answer": "The future"},
    {"riddle": "What has a heart that doesn’t beat?", "answer": "An artichoke"},
    {"riddle": "What has to be broken before you can use it?", "answer": "An egg"},
    {
        "riddle": "I speak without a mouth and hear without ears. I have no body, but I come alive with wind. What am I?",
        "answer": "An echo",
    },
    {"riddle": "The more you take, the more you leave behind. What am I?", "answer": "Footsteps"},
    {
        "riddle": "I’m tall when I’m young, and I’m short when I’m old. What am I?",
        "answer": "A candle",
    },
    {
        "riddle": "What has cities, but no houses; forests, but no trees; and rivers, but no water?",
        "answer": "A map",
    },
    {
        "riddle": "What is seen in the middle of March and April that can’t be seen at the beginning or end of either month?",
        "answer": "The letter R",
    },
    {
        "riddle": "You see me once in June, twice in November, but not at all in May. What am I?",
        "answer": "The letter E",
    },
    {"riddle": "I have branches, but no fruit, trunk or leaves. What am I?", "answer": "A bank"},
    {"riddle": "What can you catch, but not throw?", "answer": "A cold"},
    {
        "riddle": "If you drop me, I’m sure to crack, but give me a smile and I’ll always smile back. What am I?",
        "answer": "A mirror",
    },
    {"riddle": "What has legs but doesn’t walk?", "answer": "A table"},
    {"riddle": "What has one eye, but can’t see?", "answer": "A needle"},
    {"riddle": "What gets wetter as it dries?", "answer": "A towel"},
    {
        "riddle": "What has a bed but never sleeps, can run but never walks, and has a bank but no money?",
        "answer": "A river",
    },
    {"riddle": "What word is spelled incorrectly in every dictionary?", "answer": "Incorrectly"},
    {"riddle": "What begins with T, ends with T, and has T in it?", "answer": "A teapot"},
    {"riddle": "Forward I am heavy, but backward I am not. What am I?", "answer": "A ton"},
    {"riddle": "What has hands, but can’t clap?", "answer": "A clock"},
    {"riddle": "What goes up but never comes down?", "answer": "Your age"},
    {"riddle": "What has four wheels and flies?", "answer": "A garbage truck"},
    {"riddle": "What comes down but never goes up?", "answer": "Rain"},
    {"riddle": "What is so fragile that saying its name breaks it?", "answer": "Silence"},
    {"riddle": "What can fill a room but takes up no space?", "answer": "Light"},
    {"riddle": "What begins with an E but only has one letter?", "answer": "An envelope"},
    {"riddle": "What has a neck but no head?", "answer": "A bottle"},
    {"riddle": "What belongs to you but is used more by others?", "answer": "Your name"},
    {
        "riddle": "I’m light as a feather, yet the strongest man can’t hold me for more than 5 minutes. What am I?",
        "answer": "Your breath",
    },
    {
        "riddle": "What is black when it’s clean and white when it’s dirty?",
        "answer": "A chalkboard",
    },
    {
        "riddle": "I’m not alive, but I can grow; I don’t have lungs, but I need air; I don’t have a mouth, and I can drown. What am I?",
        "answer": "A fire",
    },
    {"riddle": "The more of this there is, the less you see. What is it?", "answer": "Darkness"},
    {"riddle": "What has a ring but no finger?", "answer": "A telephone"},
    {"riddle": "What has one head, one foot, and four legs?", "answer": "A bed"},
    {"riddle": "What can’t be put in a saucepan?", "answer": "Its lid"},
    {"riddle": "What has 13 hearts, but no other organs?", "answer": "A deck of cards"},
    {"riddle": "What has words, but never speaks?", "answer": "A book"},
    {"riddle": "What has a bottom at the top?", "answer": "Your legs"},
    {"riddle": "What kind of room has no doors or windows?", "answer": "A mushroom"},
    {"riddle": "What kind of tree can you carry in your hand?", "answer": "A palm"},
    {"riddle": "What gets bigger the more you take away?", "answer": "A hole"},
    {"riddle": "I shave every day, but my beard stays the same. What am I?", "answer": "A barber"},
    {"riddle": "What tastes better than it smells?", "answer": "Your tongue"},
    {"riddle": "What has a thumb and four fingers but is not alive?", "answer": "A glove"},
    {"riddle": "What has no beginning, end, or middle?", "answer": "A doughnut"},
    {
        "riddle": "What is always hungry, must be fed, but dies when given a drink?",
        "answer": "Fire",
    },
    {
        "riddle": "What can you hold in your left hand but not in your right?",
        "answer": "Your right elbow",
    },
    {"riddle": "What can be cracked, made, told, and played?", "answer": "A joke"},
    {
        "riddle": "What starts with a P, ends with an E, and has thousands of letters?",
        "answer": "The post office",
    },
    {
        "riddle": "What word of five letters has only one left when two letters are removed?",
        "answer": "Stone",
    },
    {"riddle": "What is harder to catch the faster you run?", "answer": "Your breath"},
    {
        "riddle": "I am an odd number. Take away one letter and I become even. What number am I?",
        "answer": "Seven",
    },
    {"riddle": "What has a bark but no bite?", "answer": "A tree"},
    {"riddle": "What invention lets you look right through a wall?", "answer": "A window"},
    {
        "riddle": "What has a lock but no key, can be put in a hole but not dug out?",
        "answer": "A padlock",
    },
    {
        "riddle": "What five-letter word becomes shorter when you add two letters to it?",
        "answer": "Short",
    },
    {"riddle": "What can you keep after giving it to someone?", "answer": "Your word"},
    {
        "riddle": "What word is pronounced the same if you take away four of its five letters?",
        "answer": "Queue",
    },
    {"riddle": "What has many teeth but can’t bite?", "answer": "A comb"},
    {"riddle": "What has an eye but cannot see?", "answer": "A needle"},
    {"riddle": "What is always coming but never arrives?", "answer": "Tomorrow"},
    {"riddle": "What gets sharper the more you use it?", "answer": "Your brain"},
    {
        "riddle": "What has roots as nobody sees, is taller than trees. Up, up it goes, and yet never grows?",
        "answer": "A mountain",
    },
    {
        "riddle": "What is as light as a feather, yet the world’s strongest man couldn’t hold it for much longer than a minute?",
        "answer": "His breath",
    },
    {
        "riddle": "What comes once in a year, twice in a month, four times in a week, and six times in a day?",
        "answer": "The letter E",
    },
    {"riddle": "What goes through cities and fields, but never moves?", "answer": "A road"},
    {"riddle": "What can fill a room but is invisible?", "answer": "Air"},
    {"riddle": "What is so light that a feather can’t hold it down?", "answer": "A soap bubble"},
    {"riddle": "What comes down but never goes up?", "answer": "Rain"},
    {"riddle": "What has a head, a tail, is brown, and has no legs?", "answer": "A penny"},
    {"riddle": "What is always in front of you but can’t be seen?", "answer": "The future"},
    {
        "riddle": "What word is spelled the same forwards, backwards, and upside down?",
        "answer": "NOON",
    },
    {
        "riddle": "What is greater than God, more evil than the devil, the poor have it, the rich need it, and if you eat it, you die?",
        "answer": "Nothing",
    },
    {
        "riddle": "What can you hold without ever touching or using your hands?",
        "answer": "Your breath",
    },
    {
        "riddle": "What begins with the letter 'I', and by adding a letter, you become silent?",
        "answer": "Island",
    },
    {"riddle": "What has a bed but never sleeps?", "answer": "A river"},
    {
        "riddle": "I am taken from a mine, and shut up in a wooden case, from which I am never released, and yet I am used by almost every person. What am I?",
        "answer": "A pencil",
    },
    {"riddle": "What has a face and two hands, but no arms or legs?", "answer": "A clock"},
]


class ViewAnswer(discord.ui.View):
    def __init__(self, answer: str) -> None:
        super().__init__(timeout=300)
        self.answer = answer

    @discord.ui.button(emoji="\N{BRAIN}", label="View Answer", style=discord.ButtonStyle.secondary)
    async def _view_answer(self, interaction: discord.Interaction, button: discord.ui.Button):
        if interaction.response.is_done():
            await interaction.followup.send(f"{self.answer}", ephemeral=True)
        else:
            await interaction.response.send_message(f"{self.answer}", ephemeral=True)


class Riddles(commands.Cog):
    """Get a random riddle."""

    __version__ = "1.0.1"
    __author__ = "Kreusada"

    def format_help_for_context(self, ctx: commands.Context) -> str:
        context = super().format_help_for_context(ctx)
        return f"{context}\n\nAuthor: {self.__author__}\nVersion: {self.__version__}"

    async def red_delete_data_for_user(self, **kwargs):
        """Nothing to delete."""
        return

    @commands.command()
    async def riddle(self, ctx: commands.Context):
        """Get a random riddle."""
        choice = random.choice(RIDDLES)
        await ctx.send(
            f"\N{BLACK QUESTION MARK ORNAMENT}\N{VARIATION SELECTOR-16} {choice['riddle']}",
            view=ViewAnswer(choice["answer"]),
        )<|MERGE_RESOLUTION|>--- conflicted
+++ resolved
@@ -2,10 +2,7 @@
 
 import discord
 from redbot.core import commands
-<<<<<<< HEAD
-=======
 from redbot.core.utils.chat_formatting import spoiler
->>>>>>> f8cf01ac
 
 RIDDLES = [
     {"riddle": "What has keys but can't open locks?", "answer": "A piano"},

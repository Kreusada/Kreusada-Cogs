import discord
from redbot.core import commands, checks
from redbot.core.utils.chat_formatting import pagify, box
from tabulate import tabulate


class RoleBoards(commands.Cog):
    """
    Get 'leaderboards' about guild roles, such as the users with the most roles,
    the roles with the most users, and a full list of all the roles.
    """

    __author__ = ["Kreusada"]
    __version__ = "2.0.0"

    def __init__(self, bot):
        self.bot = bot

    def format_help_for_context(self, ctx: commands.Context) -> str:
        context = super().format_help_for_context(ctx)
        authors = ", ".join(self.__author__)
        return f"{context}\n\nAuthor: {authors}\nVersion: {self.__version__}"

    async def red_delete_data_for_user(self, **kwargs):
        """Nothing to delete."""
        return

    @commands.group(aliases=["rb"])
    @commands.guild_only()
    async def roleboard(self, ctx):
        """Get roleboards for this server.."""
        pass

    @roleboard.command()
    async def listroles(self, ctx: commands.Context):
        """List all roles in this guild."""
        data = []
        description = f"Roles for {ctx.guild.name}"
        for r in sorted(list(ctx.guild.roles), key=lambda x: x.position, reverse=True):
            if r.name == "@everyone":
                continue
<<<<<<< HEAD
            name = r.name[:14] + "..." if r.name > 17 else r.name
=======
            name = r.name[:10] + "..." if len(r.name) > 13 else r.name
>>>>>>> f8e2d56a
            data.append([name, str(r.id), f"{r.color} (0x{str(r.color).strip('#')})"])
        kwargs = {
            "tabular_data": data,
            "tablefmt": "simple",
            "headers": ["Role Name", "Role ID", "Color"],
        }
        data = tabulate(**kwargs)
        for page in pagify(data, page_length=1998):
            page = box(page, lang="cs")
            if await ctx.embed_requested():
                await ctx.send(
                    embed=discord.Embed(
                        description=page,
                        color=await ctx.embed_colour(),
                    )
                )
            else:
                await ctx.send(page)

    @roleboard.command()
    async def topusers(self, ctx):
        """Get the users with the most roles."""
        g = ctx.guild
        data = self.get_roles(g)
        await ctx.send(
            embed=discord.Embed(
                title="Users with the most roles",
                description=box(
                    "\n".join(
                        f"#{self.td(c)} [{self.td(v[1])}] {v[0]}" for c, v in enumerate(data, 1)
                    ),
                    lang="css",
                ),
                color=await ctx.embed_colour(),
            )
        )

    @roleboard.command()
    async def toproles(self, ctx):
        """Get the roles with the most users."""
        g = ctx.guild
        data = []
        for r in sorted([r for r in g.roles], key=lambda x: len(x.members), reverse=True)[:11]:
            if r.name == "@everyone":
                continue
            data.append((r.name, len(r.members)))
        await ctx.send(
            embed=discord.Embed(
                title="Roles with the most users",
                description=box(
                    "\n".join(
                        f"#{self.td(c)} [{self.td(v[1])}] {v[0]}" for c, v in enumerate(data, 1)
                    ),
                    lang="css",
                ),
                color=await ctx.embed_colour(),
            )
        )

    @staticmethod
    def get_roles(guild: discord.Guild):
        key = lambda x: len(x.roles)
        top_members = sorted([x for x in guild.members], key=key, reverse=True)
        return [(x.display_name, len(x.roles) - 1) for x in top_members[:10]]

    @staticmethod
    def td(item):
        return f"0{item}" if len(str(item)) == 1 else item<|MERGE_RESOLUTION|>--- conflicted
+++ resolved
@@ -39,11 +39,7 @@
         for r in sorted(list(ctx.guild.roles), key=lambda x: x.position, reverse=True):
             if r.name == "@everyone":
                 continue
-<<<<<<< HEAD
-            name = r.name[:14] + "..." if r.name > 17 else r.name
-=======
             name = r.name[:10] + "..." if len(r.name) > 13 else r.name
->>>>>>> f8e2d56a
             data.append([name, str(r.id), f"{r.color} (0x{str(r.color).strip('#')})"])
         kwargs = {
             "tabular_data": data,

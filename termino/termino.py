--- conflicted
+++ resolved
@@ -21,10 +21,7 @@
     """Customize bot shutdown and restart messages, with predicates, too."""
 
     __author__ = ["Kreusada", "Jojo#7791"]
-<<<<<<< HEAD
     __dev_ids__ = [719988449867989142, 544974305445019651]
-=======
->>>>>>> 9b2a65b7
     __version__ = "2.0.1"
 
     def __init__(self, bot):
@@ -109,12 +106,7 @@
         if any(
             [
                 maybe_channel is None,
-<<<<<<< HEAD
                 (ch := self.bot.get_channel(maybe_channel)) is None
-=======
-                (ch := self.bot.get_channel(maybe_channel)) is None,
-                conf.get("announced", True),
->>>>>>> 9b2a65b7
             ]
         ):
             return

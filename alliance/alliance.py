--- conflicted
+++ resolved
@@ -58,15 +58,12 @@
                     """,
             )
             await ctx.send(embed=embed)
-<<<<<<< HEAD
 
     @commands.group(name="alliancealert", aliases=["aa", ])
     async def aa(self, ctx):  # aliases: aa, alert):
-=======
                 
     @commands.group(invoke_without_command=True, aliases=["aa"])
     async def alliancealert(self, ctx): #aliases: aa, alert):
->>>>>>> 3285a9f0
         """Alert your fellow alliance mates for movement."""
 
     @aa.group(name="set")
@@ -119,12 +116,10 @@
             )
             await ctx.send(embed=embed)
 
-<<<<<<< HEAD
     @aa.command(invoke_without_command=True, pass_context=True, aliases=["aa", "alert"])
     async def aqstart(self, ctx):
         """Alliance Quest has started!"""
 
-=======
     @alliancealert.command(invoke_without_command=True, pass_context=True, aliases=["aqs"])
     async def aqstart(self, ctx):
         """Alliance Quest has started!"""
@@ -133,7 +128,6 @@
             image = "https://media.discordapp.net/attachments/745608075670585344/772947661421805648/aqstarted.png?width=1441&height=480",
             description = "Time to join Alliance Quest."
         )
->>>>>>> 3285a9f0
         role = ctx.guild.get_role(await self.config.guild(ctx.guild).get_raw("role"))
         chan = await self.config.guild(ctx.guild).get_raw("channel")
         channel = ctx.guild.get_channel(chan) if chan is not None\

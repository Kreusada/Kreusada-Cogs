import discord
from validator_collection import validators
from redbot.core import commands, checks, Config
from redbot.core.utils.menus import start_adding_reactions
from redbot.core.utils.predicates import ReactionPredicate, MessagePredicate
from contextlib import suppress
import asyncio
from .allianceembed import Embed


class Alliance(commands.Cog):
    """Tools for your alliance on MCOC."""

    def __init__(self):
        self.config = Config.get_conf(
            self, 200730042020, force_registration=True)
        self.config.register_guild(
            role=None,
            channel=None
        )

    @commands.command()
    async def timezone(self, ctx, *, timezone: str = None):
        """
        Use this command to set your timezone on your nickname.
        For example - `Kreusada [+4]`
        """
        if timezone is None:
            await ctx.author.edit(nick=ctx.author.name)
            embed = Embed.create(
                self, ctx, title="Successful <:success:777167188816560168>",
                description=f"""
                You can set your nickname using `dem timezone <timezone>`.
                For example: `dem timezone +4` or `dem timezone -12`.
                Your timezone is no longer shown on your nickname (`{ctx.author.name}`)
                """
            )
            return await ctx.send(embed=embed)
        user = ctx.author
        before = ctx.author.name
        after = timezone
        tag = "{0} [{1}]".format(before, after)
        try:
            await user.edit(nick=tag)
            embed = Embed.create(
                self, ctx, title="Successful <:success:777167188816560168>",
                description="Your timezone is now displayed on your nickname as: ``{}``".format(
                    tag),
            )
            await ctx.send(embed=embed)
        except discord.Forbidden:
            embed = Embed.create(
                self, ctx, title="Oopsies! <:error:777117297273077760>",
                description="""
                    Something went wrong during the setup process, I could not change your nickname.
                    This may be due to the following errors:
                    :x: `Invalid Permissions`
                    :x: `Role Heirarchy`
                    Please resolve these issues before I can set nicknames.
                    If you are the server owner, the heirarchy between us cannot be justified.
                    If problems continue, please ask for help in our [support server](https://discord.gg/JmCFyq7).
                    """,
            )
            await ctx.send(embed=embed)

<<<<<<< HEAD
    @commands.group(name="alliancealert", aliases=["aa", ])
=======
    @commands.group(name="alliancealert", aliases=["aa", ])#, autohelp=False)
>>>>>>> bab0ad11
    async def aa(self, ctx):
        """Alert your fellow alliance mates for movement."""
#        embed = Embed.create(
#            self, ctx, title="Alert Help Menu",
#            description=(
#                "**Alert your fellow alliance mates for alliance activity.**\n\n"
#                "`Syntax: {}alliancealert <alert_type>`\n\n"
#                "**__Subcommands__**\n"
#                "**aqglory** Announces for glory collection.\n"
#                "**aqstart** Announces for AQ starting.\n"
#                "**awattack** Announces for AW attack phase starting.\n"
#                "**awdefeat** Announces for AW defeat.\n"
#                "**awplacement** Announces for AW attack phase starting.\n"
#                "**awvictory** Announces for AW Victory.\n\n"
#                "**Additional Support**\n"
#                "Contact us in our [support server](https://discord.gg/JmCFyq7).".format(
#                    ctx.clean_prefix, ctx.clean_prefix
#                )
#            )
#        )
#        await ctx.send(embed=embed)

    @commands.group(name="alliancealertset", aliases=["aas"])#,autohelp=False)
    @commands.admin_or_permissions(manage_guild=True)
    async def aas(self, ctx):
        """Alliance alert configuration."""
#        embed = Embed.create(
#            self, ctx, title="Configuration Help Menu",
#            description=(
#                "**channel** Set the channel for alerts to be sent to.\n"
#                "**role** Set the role to be mentioned for alerts.\n\n"
#                "Need more support? Contact us in our [support server](https://discord.gg/JmCFyq7)."
#            )
#        )
#        await ctx.send(embed=embed)
            
    @aas.command()
    async def showsettings(self, ctx):
        """Shows the current alert settings."""
        rol = await self.config.guild(ctx.guild).get_raw("role")
        chan = await self.config.guild(ctx.guild).get_raw("channel")
        role = ctx.guild.get_role(rol) if rol is not None\
            else None
        channel = ctx.guild.get_channel(chan) if chan is not None\
            else None
        embed = Embed.create(
            self, ctx, title="{}'s Settings".format(ctx.guild.name),
            description="**Role:** {}\n**Channel:** {}".format(
<<<<<<< HEAD
                role, channel),
            thumbnail=ctx.guild.icon_url
=======
                role.mention, channel.mention)
>>>>>>> bab0ad11
        )
        await ctx.send(embed=embed)

    @aas.command()
    async def channel(self, ctx, channel: discord.TextChannel):
        """Sets the discord channel for alerts to be sent to."""
        await self.config.guild(ctx.guild).set_raw("channel", value=channel.id)
        embed = Embed.create(
            self, ctx, title="Successful <:success:777167188816560168>",
            description="{} will now be the channel that the alerts will be sent to when Alliance events start".format(
                channel.mention
            )
        )
        await ctx.send(embed=embed)

    @aas.command(invoke_without_command=True)
    async def role(self, ctx, role: discord.Role):
        """Sets the discord role to be notified for alerts."""
        try:
            await self.config.guild(ctx.guild).set_raw("role", value=role.id)
            embed = Embed.create(
                self, ctx, title="Successful <:success:777167188816560168>",
                description=f"{role.mention} will now be mentioned when Alliance events start.",
            )
            await ctx.send(embed=embed)
        except discord.Forbidden:
            embed = Embed.create(
                self, ctx, title="Oopsies! <:error:777117297273077760>",
                description=f"Something went wrong during the setup process."
            )
            await ctx.send(embed=embed)

<<<<<<< HEAD
    @aa.group()
    async def reset(self, ctx):
        """Reset the values for the alliance alert system"""

    @reset.command(name="role")
    async def _role(self, ctx: commands.Context):
        """Resets the role that is mentioned when alerting your alliance"""
        role = await self.config.guild(ctx.guild).get_raw("channel")
        if role is not None:
            await self.removal(ctx, "role")
        else:
            await ctx.send("You don't have a role set up!")

    @reset.command(name="channel")
    async def _channel(self, ctx: commands.Context):
        """Reset the channel"""
        channel = await self.config.guild(ctx.guild).get_raw("channel")
        if channel is not None:
            await self.removal(ctx, "channel")
        else:
            await ctx.send("You don't have a channel set up!")

    @aa.command(aliases=["aqs"])
=======
    @aa.command(invoke_without_command=True, pass_context=True, aliases=["aqs"])
>>>>>>> bab0ad11
    async def aqstart(self, ctx):
        """Alliance Quest has started!"""
        embed = Embed.create(
            self, ctx, title='<:info:777656123381383209> Alliance Quest has STARTED!',
<<<<<<< HEAD
            image="https://media.discordapp.net/attachments/745608075670585344/772947661421805648/aqstarted.png?width=1441&height=480",
            description="Time to join Alliance Quest."
=======
            image = "https://media.discordapp.net/attachments/763066391107862550/777865269477376030/aqstarted.png?width=1442&height=481",
            description="Time to join Alliance Quest.",
        )
        await channel.send(content=role.mention, allowed_mentions=discord.AllowedMentions(roles=True), embed=embed)
    else:
        embed = Embed.create(
            self, ctx, title="Error! <:error:777117297273077760>",
            description=(
                "Your guild does not have a role set up for the alerts!\n"
                "This is a requirement for alliance alerts.\n"
                "To set up a role, use `{}alliancealert set role <role>`".format(ctx.clean_prefix)
            )
        )
        await ctx.send(embed=embed)

    @aa.command(invoke_without_command=True, pass_context=True, aliases=["aqg"])
    async def aqglory(self, ctx):
        """Collect your glory rewards."""
        embed = Embed.create(
            self, ctx, title='<:info:777656123381383209> The Alliance Quest cycle has ended.',
            image = "https://media.discordapp.net/attachments/763066391107862550/777865235746783232/aqglory.png?width=1442&height=481",
            description = "Collect your glory rewards.",
            color = 0xffc64d
        )
        role = ctx.guild.get_role(await self.config.guild(ctx.guild).get_raw("role"))
        chan = await self.config.guild(ctx.guild).get_raw("channel")
        channel = ctx.guild.get_channel(chan) if chan is not None\
            else ctx.channel
        if role is not None:
            embed = Embed.create(
                self, ctx, title='<:info:777656123381383209> The Alliance Quest cycle has ended.',
                image = "https://media.discordapp.net/attachments/763066391107862550/777865235746783232/aqglory.png?width=1442&height=481",
                description = "Collect your glory rewards.",
                color = 0xffc64d
            )
            await channel.send(content=role.mention, allowed_mentions=discord.AllowedMentions(roles=True), embed=embed)
        else:
            embed = Embed.create(
                self, ctx, title="Error! <:error:777117297273077760>",
                description=(
                    "Your guild does not have a role set up for the alerts!\n"
                    "This is a requirement for alliance alerts.\n"
                    "To set up a role, use `{}alliancealert set role <role>`".format(ctx.clean_prefix)
                )
            )
            await ctx.send(embed=embed)

    @aa.command(invoke_without_command=True, pass_context=True, aliases=["awv"])
    async def awvictory(self, ctx):
        """Alliance War ended in Victory."""
        embed = Embed.create(
            self, ctx, title='<:aha:777867124706246687> Alliance War has ended in VICTORY!',
            image = "https://media.discordapp.net/attachments/763066391107862550/777865265882988564/awvictory.png?width=1442&height=481",
            description = "Good job everyone!",
            color = 0x59e1ac
        )
        role = ctx.guild.get_role(await self.config.guild(ctx.guild).get_raw("role"))
        chan = await self.config.guild(ctx.guild).get_raw("channel")
        channel = ctx.guild.get_channel(chan) if chan is not None\
            else ctx.channel
        if role is not None:
            embed = Embed.create(
                self, ctx, title='<:aha:777867124706246687> Alliance War has ended in VICTORY!',
                image = "https://media.discordapp.net/attachments/763066391107862550/777865265882988564/awvictory.png?width=1442&height=481",
                description = "Good job everyone!",
                color = 0x59e1ac
            )
            await channel.send(content=role.mention, allowed_mentions=discord.AllowedMentions(roles=True), embed=embed)
        else:
            embed = Embed.create(
                self, ctx, title="Error! <:error:777117297273077760>",
                description=(
                    "Your guild does not have a role set up for the alerts!\n"
                    "This is a requirement for alliance alerts.\n"
                    "To set up a role, use `{}alliancealert set role <role>`".format(ctx.clean_prefix)
                )
            )
            await ctx.send(embed=embed)

    @aa.command(invoke_without_command=True, pass_context=True, aliases=["awv, aww"])
    async def awdefeat(self, ctx):
        """Alliance War ended in Defeat."""
        embed = Embed.create(
            self, ctx, title='<:notlikecat:766419778822078524> Alliance War has ended in DEFEAT.',
            image = "https://media.discordapp.net/attachments/763066391107862550/777865262329626635/awdefeat.png?width=1442&height=481",
            description = "Better luck next time. :cry:",
            color = 0xd32f2f
        )
        role = ctx.guild.get_role(await self.config.guild(ctx.guild).get_raw("role"))
        chan = await self.config.guild(ctx.guild).get_raw("channel")
        channel = ctx.guild.get_channel(chan) if chan is not None\
            else ctx.channel
        if role is not None:
            embed = Embed.create(
                self, ctx, title='<:notlikecat:766419778822078524> Alliance War has ended in DEFEAT.',
                image = "https://media.discordapp.net/attachments/763066391107862550/777865262329626635/awdefeat.png?width=1442&height=481",
                description = "Better luck next time. :cry:",
                color = 0xd32f2f
            )
            await channel.send(content=role.mention, allowed_mentions=discord.AllowedMentions(roles=True), embed=embed)
        else:
            embed = Embed.create(
                self, ctx, title="Error! <:error:777117297273077760>",
                description=(
                    "Your guild does not have a role set up for the alerts!\n"
                    "This is a requirement for alliance alerts.\n"
                    "To set up a role, use `{}alliancealert set role <role>`".format(ctx.clean_prefix)
                )
            )
            await ctx.send(embed=embed)

    @aa.command(invoke_without_command=True, pass_context=True, aliases=["awa"])
    async def awattack(self, ctx):
        """Alliance War attack phase."""
        embed = Embed.create(
            self, ctx, title='<:info:777656123381383209> Attack Phase has started!',
            image = "https://media.discordapp.net/attachments/763066391107862550/777865273272565760/awattack.png?width=1442&height=481",
            description = "Time to join attack phase. Check with officers in case you need to take a certain path.",
            color = 0xffc64d
        )
        role = ctx.guild.get_role(await self.config.guild(ctx.guild).get_raw("role"))
        chan = await self.config.guild(ctx.guild).get_raw("channel")
        channel = ctx.guild.get_channel(chan) if chan is not None\
            else ctx.channel
        if role is not None:
            embed = Embed.create(
                self, ctx, title='<:info:777656123381383209> Attack Phase has started!',
                image = "https://media.discordapp.net/attachments/763066391107862550/777865273272565760/awattack.png?width=1442&height=481",
                description = "Time to join attack phase. Check with officers in case you need to take a certain path.",
                color = 0xffc64d
            )
            await channel.send(content=role.mention, allowed_mentions=discord.AllowedMentions(roles=True), embed=embed)
        else:
            embed = Embed.create(
                self, ctx, title="Error! <:error:777117297273077760>",
                description=(
                    "Your guild does not have a role set up for the alerts!\n"
                    "This is a requirement for alliance alerts.\n"
                    "To set up a role, use `{}alliancealert set role <role>`".format(ctx.clean_prefix)
                )
            )
            await ctx.send(embed=embed)

    @aa.command(invoke_without_command=True, pass_context=True, aliases=["awp"])
    async def awplacement(self, ctx):
        """Alliance War placement phase."""
        embed = Embed.create(
            self, ctx, title='<:info:777656123381383209> Placement Phase has started!',
            image = "https://media.discordapp.net/attachments/763066391107862550/777865276531671080/awplacement.png?width=1442&height=481",
            description = "Time to place your defenders, Check with officers in case you place your defenders in a certain place.",
            color = 0xffc64d
>>>>>>> bab0ad11
        )
        role = ctx.guild.get_role(await self.config.guild(ctx.guild).get_raw("role"))
        chan = await self.config.guild(ctx.guild).get_raw("channel")
        channel = ctx.guild.get_channel(chan) if chan is not None\
            else ctx.channel
        if role is not None:
            embed = Embed.create(
                self, ctx, title='<:info:777656123381383209> Placement Phase has started!',
                image = "https://media.discordapp.net/attachments/763066391107862550/777865276531671080/awplacement.png?width=1442&height=481",
                description = "Time to place your defenders, Check with officers in case you place your defenders in a certain place.",
                color = 0xffc64d
            )
            await channel.send(content=role.mention, allowed_mentions=discord.AllowedMentions(roles=True), embed=embed)
        else:
            embed = Embed.create(
                self, ctx, title="Error! <:error:777117297273077760>",
                description=(
                    "Your guild does not have a role set up for the alerts!\n"
                    "This is a requirement for alliance alerts.\n"
                    "To set up a role, use `{}alliancealert set role <role>`".format(ctx.clean_prefix)
                )
            )
            await ctx.send(embed=embed)

    # This function will remove a lot of unnecessary repetition in the code
    async def removal(self, ctx: commands.Context, action: str):
        message = "Would you like to reset the {}?".format(action)
        can_react = ctx.channel.permissions_for(ctx.me).add_reactions
        if not can_react:
            message += " (y/n)"
        question: discord.Message = await ctx.send(message)
        if can_react:
            start_adding_reactions(
                question, ReactionPredicate.YES_OR_NO_EMOJIS
            )
            pred = ReactionPredicate.yes_or_no(question, ctx.author)
            event = "reaction_add"
        else:
            pred = MessagePredicate.yes_or_no(ctx)
            event = "message"
        try:
            await ctx.bot.wait_for(event, check=pred, timeout=20)
        except asyncio.TimeoutError:
            await question.delete()
            await ctx.send("Okay then :D")
        if not pred.result:
            await question.delete()
            return await ctx.send("Canceled!")
        else:
            if can_react:
                with suppress(discord.Forbidden):
                    await question.clear_reactions()
        await self.config.guild(ctx.guild).set_raw(action, value=None)
        await ctx.send("Removed the {}!".format(action))<|MERGE_RESOLUTION|>--- conflicted
+++ resolved
@@ -63,11 +63,7 @@
             )
             await ctx.send(embed=embed)
 
-<<<<<<< HEAD
     @commands.group(name="alliancealert", aliases=["aa", ])
-=======
-    @commands.group(name="alliancealert", aliases=["aa", ])#, autohelp=False)
->>>>>>> bab0ad11
     async def aa(self, ctx):
         """Alert your fellow alliance mates for movement."""
 #        embed = Embed.create(
@@ -116,12 +112,8 @@
         embed = Embed.create(
             self, ctx, title="{}'s Settings".format(ctx.guild.name),
             description="**Role:** {}\n**Channel:** {}".format(
-<<<<<<< HEAD
                 role, channel),
             thumbnail=ctx.guild.icon_url
-=======
-                role.mention, channel.mention)
->>>>>>> bab0ad11
         )
         await ctx.send(embed=embed)
 
@@ -154,7 +146,6 @@
             )
             await ctx.send(embed=embed)
 
-<<<<<<< HEAD
     @aa.group()
     async def reset(self, ctx):
         """Reset the values for the alliance alert system"""
@@ -178,19 +169,12 @@
             await ctx.send("You don't have a channel set up!")
 
     @aa.command(aliases=["aqs"])
-=======
-    @aa.command(invoke_without_command=True, pass_context=True, aliases=["aqs"])
->>>>>>> bab0ad11
     async def aqstart(self, ctx):
         """Alliance Quest has started!"""
         embed = Embed.create(
             self, ctx, title='<:info:777656123381383209> Alliance Quest has STARTED!',
-<<<<<<< HEAD
             image="https://media.discordapp.net/attachments/745608075670585344/772947661421805648/aqstarted.png?width=1441&height=480",
             description="Time to join Alliance Quest."
-=======
-            image = "https://media.discordapp.net/attachments/763066391107862550/777865269477376030/aqstarted.png?width=1442&height=481",
-            description="Time to join Alliance Quest.",
         )
         await channel.send(content=role.mention, allowed_mentions=discord.AllowedMentions(roles=True), embed=embed)
     else:
@@ -340,7 +324,6 @@
             image = "https://media.discordapp.net/attachments/763066391107862550/777865276531671080/awplacement.png?width=1442&height=481",
             description = "Time to place your defenders, Check with officers in case you place your defenders in a certain place.",
             color = 0xffc64d
->>>>>>> bab0ad11
         )
         role = ctx.guild.get_role(await self.config.guild(ctx.guild).get_raw("role"))
         chan = await self.config.guild(ctx.guild).get_raw("channel")
